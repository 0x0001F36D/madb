--- conflicted
+++ resolved
@@ -111,7 +111,7 @@
             Assert.AreEqual(1, devices.Count);
 
             var device = devices.Single();
-
+            
             Assert.AreEqual("169.254.109.177:5555", device.Serial);
             Assert.AreEqual(DeviceState.Online, device.State);
             Assert.AreEqual("5__KitKat__4_4__XXHDPI_Phone", device.Model);
@@ -206,7 +206,7 @@
             {
                 AdbResponse.FromError("cannot rebind existing socket")
             };
-
+            
             var requests = new string[]
             {
                 "host-serial:169.254.109.177:5555:forward:norebind:tcp:1;tcp:2"
@@ -340,7 +340,24 @@
         }
 
         [TestMethod]
-<<<<<<< HEAD
+        [Ignore]
+        public void ReadLogTest()
+        {
+            var device = new DeviceData()
+            {
+                Serial = "EAOKCY112414"
+            };
+
+            var entries = AdbClient.Instance.RunLogService(device);
+
+            foreach (var entry in entries)
+            {
+                Console.WriteLine(entry.ToString());
+            }
+        }
+
+        [TestMethod]
+        [Ignore]
         public void FramebufferTest()
         {
             DeviceData device = new DeviceData()
@@ -351,22 +368,6 @@
             AdbClient.SocketFactory = new AdbSocketFactory();
             var image = AdbClient.Instance.GetFrameBuffer(device);
             image.Save(@"screenshot.png", ImageFormat.Png);
-=======
-        [Ignore]
-        public void ReadLogTest()
-        {
-            var device = new DeviceData()
-            {
-                Serial = "EAOKCY112414"
-            };
-
-            var entries = AdbClient.Instance.RunLogService(device);
-
-            foreach (var entry in entries)
-            {
-                Console.WriteLine(entry.ToString());
-            }
->>>>>>> 44d778e5
         }
 
         public void RunConnectTest(Action test, string connectString)
